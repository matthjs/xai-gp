--- conflicted
+++ resolved
@@ -2,13 +2,8 @@
 
 # Default configuration groups
 defaults:
-<<<<<<< HEAD
   - data: cifar10
   - model: dspp
-=======
-  - data: casp
-  - model: deepgp
->>>>>>> 78fd203f
   - training: default
   - _self_  # For overriding with command line arguments
 
