--- conflicted
+++ resolved
@@ -1,405 +1,49 @@
-from omegaconf import DictConfig
-from xai_gp.utils.training import train_model, prepare_data, initialize_model
-from xai_gp.utils.evaluation import evaluate_model, is_gp_model
-from xai_gp.hyperparam_tuning.hyperparameter_optimization import (
-    run_hyperparameter_optimization,
-    get_best_model
-)
-
-<<<<<<< HEAD
-import torch
-import hydra
-from xai_gp.utils.shift_analysis import run_shift_analysis
-=======
-from utils.boxplots import (
-    plot_aggregated_boxplot_accuracy,
-    plot_aggregated_boxplot
-)
-
-
-def prepare_data(cfg, device):
-    """Load and preprocess the dataset."""
-    # Load dataset
-    dataset_path = cfg.data.path
-    data = pd.read_csv(dataset_path)
-
-    # Split into features and target
-    X = data.iloc[:, cfg.data.feature_cols].values
-    y = data.iloc[:, cfg.data.target_col].values
-
-    # Standardize features
-    scaler = StandardScaler()
-    X_scaled = scaler.fit_transform(X)
-
-    # Split into train and test sets
-    X_train, X_test, y_train, y_test = train_test_split(
-        X_scaled, y, test_size=cfg.data.test_size, random_state=cfg.random_seed
-    )
-
-    # Convert to PyTorch tensors
-    train_x = torch.FloatTensor(X_train).to(device)
-    train_y = torch.FloatTensor(y_train).to(device)
-    test_x = torch.FloatTensor(X_test).to(device)
-    test_y = torch.FloatTensor(y_test).to(device)
-
-    # Print dataset information
-    print(f"Input features: {train_x.shape[1]}")
-    print(f"Training samples: {train_x.shape[0]}")
-    print(f"Test samples: {test_x.shape[0]}")
-
-    # Create data loaders
-    batch_size = cfg.training.batch_size
-    train_dataset = TensorDataset(train_x, train_y)
-    test_dataset = TensorDataset(test_x, test_y)
-    train_loader = DataLoader(train_dataset, batch_size=batch_size, shuffle=cfg.training.shuffle)
-    test_loader = DataLoader(test_dataset, batch_size=batch_size)
-
-    return train_loader, test_loader, train_x.shape, test_x, test_y
-
-
-def is_gp_model(model):
-    """Check if the model/class is a GP."""
-    is_instance = isinstance(model, (DeepGPModel, DSPPModel))
-    is_class = model in (DeepGPModel, DSPPModel)
-    return is_instance or is_class
-
-
-def initialize_model(cfg, input_shape, device):
-    """Initialize the model based on configuration."""
-    MODEL_TYPES = {
-        "DeepGPModel": DeepGPModel,
-        "DSPPModel": DSPPModel,
-        "DeepEnsembleRegressor": DeepEnsembleRegressor
-    }
-
-    model_class = MODEL_TYPES.get(cfg.model.type)
-    if (model_class is None):
-        raise ValueError(f"Unknown model type: {cfg.model.type}")
-
-    # Check if the model is a GP model using is_gp_model function
-    if is_gp_model(model_class):
-        model = model_class(
-            train_x_shape=input_shape,
-            hidden_layers_config=cfg.model.hidden_layers,
-            num_inducing_points=cfg.model.num_inducing_points,
-        ).to(device)
-    else:
-
-        # For ensemble models, initialize with TwoHeadMLP as the base model
-        input_dim = input_shape[1]
-        output_dim = cfg.model.output_dim
-
-        # Create a base model using TwoHeadMLP
-        base_model = lambda: TwoHeadMLP(
-            input_dim=input_dim,
-            output_dim=output_dim,
-            hidden_layers_config=cfg.model.hidden_layers
-        )
-
-        # Initialize the ensemble model with the base model
-        model = model_class(
-            model_fn=base_model,
-            num_models=cfg.model.num_ensemble_models
-        ).to(device)
-
-    # Setup optimizer
-    optimizer = getattr(torch.optim, cfg.training.optimizer)(
-        model.parameters(),
-        lr=cfg.training.learning_rate
-    )
-
-    return model, optimizer
-
-
-def extract_predictions(model, batch_x):
-    """Extract predictions based on model type."""
-    if is_gp_model(model):
-        # GP models return MultivariateNormal with mean and variance
-        mvr = model(batch_x)
-        return mvr.mean, mvr.variance
-    else:
-        # Ensemble models return mean and variance directly
-        mean, variance = model(batch_x)
-        return mean, variance
-
-
-def plot_calibration_curve(conf, acc, title="Calibration Curve", relative_save_path='calibration_curve.png'):
-    """
-    Plot the calibration curve for regression uncertainty as a histogram.
-    
-    Args:
-        conf: Confidence values (x-axis) - these are confidence levels (alphas)
-        acc: Accuracy values (y-axis) - these are empirical probabilities of intervals
-        title: Plot title
-        save_path: If provided, save the plot to this path
-    """
-    plt.figure(figsize=(10, 8))
-
-    # Plot the ideal calibration line (diagonal)
-    plt.plot([0, 1], [0, 1], 'k--', label="Perfect calibration")
-
-    # Calculate the width of bars to cover the entire [0,1] range
-    # Adjust bar positions to cover the entire range
-    if len(conf) > 1:
-        bin_width = 1.0 / (len(conf))
-    else:
-        bin_width = 0.05
-
-    # Adjust bar positions so the first bar starts at 0 and the last ends at 1
-    adjusted_conf = np.linspace(bin_width / 2, 1.0 - bin_width / 2, len(conf))
-
-    # Plot bars to fill the entire [0,1] range
-    plt.bar(adjusted_conf, acc, width=bin_width, alpha=0.7,
-            edgecolor='black', linewidth=1, label="Model calibration")
-
-    # Plots the confidence line
-    plt.plot(adjusted_conf, acc, 'ro-', linewidth=2, markersize=6)
-
-    # Add a horizontal line at y=0 to make the bars look connected to the axis
-    plt.axhline(y=0, color='black', linewidth=0.5)
-
-    plt.xlabel('Confidence Level')
-    plt.ylabel('Empirical Coverage Probability')
-    plt.title(title)
-    plt.legend(loc='lower right')
-    plt.grid(True, alpha=0.3)
-
-    # Set limits to make the plot clearer
-    plt.ylim([0, 1.00])
-    plt.xlim([0, 1.00])
-
-    if relative_save_path:
-        save_path = os.path.join('../results', relative_save_path)
-        # Make results directory if it doesn't exist
-        save_dir = os.path.dirname(save_path)
-        if not os.path.exists(save_dir):
-            os.makedirs(save_dir)
-
-        print(f"Saving calibration curve plot to: {save_path}")
-        plt.savefig(save_path)
-
-    plt.show()
-
-
-def train_and_evaluate(model, train_loader, test_loader, optimizer, cfg):
-    """Train the model and evaluate its performance."""
-    # Train model
-    num_epochs = cfg.training.num_epochs
-    print(f"Training for {num_epochs} epochs...")
-
-    # Train based on model type
-    if is_gp_model(model):
-        beta = cfg.model.get('beta', None)  # Get beta if it exists, otherwise set to None
-        fit_gp(model, train_loader, num_epochs, optimizer, gp_mode=cfg.model.gp_mode, beta=beta)
-    else:
-        # For ensemble models, use the appropriate training function based on task type
-        if cfg.data.task_type == "regression":
-            train_ensemble_regression(model, train_loader, num_epochs, cfg.training.learning_rate)
-        elif cfg.data.task_type == "classification":
-            train_ensemble_classification(model, train_loader, num_epochs, cfg.training.learning_rate)
-        else:
-            raise ValueError(f"Unknown task type: {cfg.data.task_type}. Must be 'regression' or 'classification'.")
-
-    # Evaluate on test set
-    model.eval()
-    all_means = []
-    all_variances = []
-    all_targets = []
-
-    with torch.no_grad():
-        for batch_x, batch_y in test_loader:
-            # Forward pass and extract predictions based on model type
-            means, variances = extract_predictions(model, batch_x)
-
-            all_means.append(means)
-            all_variances.append(variances)
-            all_targets.extend(batch_y.cpu().tolist())
-
-        # Convert test targets to tensor
-        test_targets = torch.tensor(all_targets).cpu()
-
-        # Concatenate means and variances - handle dimensionality consistently
-        if is_gp_model(model):
-            test_means = torch.cat(all_means, dim=1).cpu()
-            test_variances = torch.cat(all_variances, dim=1).cpu()
-        else:
-            test_means = torch.cat(all_means, dim=0).cpu()
-            test_variances = torch.cat(all_variances, dim=0).cpu()
-
-        # Calculate error metrics
-        mse = torch.mean(abs(test_means - test_targets)).item()
-        print(f"\nTest Results:")
-        print(f"MAE: {mse:.4f}")
-
-    # Convert to numpy due to library limitations
-    test_means = test_means.numpy()
-    test_variances = test_variances.numpy()
-
-    # If regression, calculate calibration error
-    if cfg.data.task_type == "regression":
-        # Calculate standard deviations from variances
-        test_stds = np.sqrt(test_variances)
-
-        # Calculate calibration error
-        calibration_error = regressor_calibration_error(test_means, test_stds, test_targets)
-        print(f"Calibration error: {calibration_error:.4f}")
-
-        # Get calibration curve data
-        # conf represents confidence levels (alphas)
-        # acc represents empirical coverage probabilities
-        conf, acc = regressor_calibration_curve(test_means, test_stds, test_targets)
-
-        # Plot the calibration curve
-        plot_title = f"Calibration Curve for {cfg.model.type}"
-        plot_calibration_curve(conf, acc, title=plot_title,
-                               relative_save_path=f'calibration_{cfg.model.type}_{cfg.data.name}.png')
-
-    else:
-        pass  # Classification not implemented yet
->>>>>>> 8811e0f5
-
-def evaluate_under_shift(model, test_x, test_y, batch_size, device, shift_type, severity):
-    """
-    Evaluate the model on shifted test data.
-    
-    Args:
-        model: The trained model.
-        test_x (torch.Tensor): Test features.
-        test_y (torch.Tensor): Test targets.
-        batch_size (int): Batch size for evaluation.
-        device: Torch device.
-        shift_type (str): The type of shift to apply ("gaussian", "mask", "scaling").
-        severity (float): Severity level of the corruption.
-    
-    Returns:
-        mae (float): Mean Absolute Error.
-        cal_error (float): Calibration error computed with regressor_calibration_error.
-        conf (np.array): Confidence levels for the calibration curve.
-        acc (np.array): Empirical coverage (accuracy) corresponding to the confidence levels.
-    """
-    # Convert test features to NumPy, apply the shift, and convert back to a tensor.
-    X_np = test_x.cpu().numpy()
-    from utils.shift import apply_shift  
-    shifted_X_np = apply_shift(X_np, shift_type, severity)
-    shifted_test_tensor = torch.FloatTensor(shifted_X_np).to(device)
-    
-    # New test dataset and loader with the shifted features.
-    shifted_test_dataset = TensorDataset(shifted_test_tensor, test_y.cpu())
-    shifted_test_loader = DataLoader(shifted_test_dataset, batch_size=batch_size)
-    
-    # Evaluate on test set
-    model.eval()
-    all_means = []
-    all_variances = []
-    all_targets = []
-
-    with torch.no_grad():
-        for batch_x, batch_y in shifted_test_loader:
-            # Forward pass and extract predictions based on model type
-            means, variances = extract_predictions(model, batch_x)
-
-            all_means.append(means)
-            all_variances.append(variances)
-            all_targets.extend(batch_y.cpu().tolist())
-
-        # Convert test targets to tensor
-        test_targets = torch.tensor(all_targets).cpu()
-
-        # Concatenate means and variances - handle dimensionality consistently
-        if is_gp_model(model):
-            test_means = torch.cat(all_means, dim=1).cpu()
-            test_variances = torch.cat(all_variances, dim=1).cpu()
-        else:
-            test_means = torch.cat(all_means, dim=0).cpu()
-            test_variances = torch.cat(all_variances, dim=0).cpu()
-
-        # Calculate error metrics
-        mse = torch.mean(abs(test_means - test_targets)).item()
-        print(f"\nTest Results:")
-        print(f"MAE: {mse:.4f}")
-
-    # Convert to numpy due to library limitations
-    test_means = test_means.numpy()
-    test_variances = test_variances.numpy()
-
-    test_stds = np.sqrt(test_variances)
-    cal_error = regressor_calibration_error(test_means, test_stds, test_targets)
-    print(f"Calibration error: {cal_error:.4f}")
-    conf, acc = regressor_calibration_curve(test_means, test_stds, test_targets)
-    
-    return mse, cal_error, conf, acc
-
-
-
-@hydra.main(version_base=None, config_path="../conf", config_name="config")
-def main(cfg: DictConfig):
-    # Setup device
-    device = torch.device(cfg.device if torch.cuda.is_available() and cfg.device == 'cuda' else 'cpu')
-    print(f"Using device: {device}")
-
-    # Prepare data
-    train_loader, test_loader, input_shape, test_x, test_y = prepare_data(cfg, device)
-
-<<<<<<< HEAD
-    # Check if hyperparameter tuning is enabled
-    if cfg.get("hyperparam_tuning", {}).get("enabled", False):
-        print("Running hyperparameter optimization...")
-        
-        # Run optimization to find best parameters
-        best_params = run_hyperparameter_optimization(
-            cfg, train_loader, test_loader, input_shape, device
-        )
-        
-        # Initialize model with best parameters
-        model, optimizer = get_best_model(best_params, cfg, device)
-        
-        # Train final model with best parameters
-        print("\nTraining final model with best parameters...")
-        train_model(model, train_loader, optimizer, cfg, best_params=best_params)
-        evaluate_model(model, test_loader, cfg, best_params=best_params)
-    else:
-        # Standard training workflow
-        model, optimizer = initialize_model(cfg, input_shape, device)
-        train_model(model, train_loader, optimizer, cfg)
-        evaluate_model(model, test_loader, cfg)
-    
-    run_shift_analysis(model, test_loader, cfg, device)
-=======
-    # Initialize model
-    model, optimizer = initialize_model(cfg, input_shape, device)
-    train_and_evaluate(model, train_loader, test_loader, optimizer, cfg)
-    # After the baseline training and evaluation
-    shift_types = ["gaussian", "mask", "scaling"]
-    severity_levels = [0.0, 0.1, 0.2, 0.4, 0.6, 0.8]
-
-    # Collect results from evaluation under shift.
-    results = {}
-    for shift in shift_types:
-        results[shift] = []
-        for sev in severity_levels:
-            mae, cal_err, conf, acc = evaluate_under_shift(
-                model, test_x, test_y, cfg.training.batch_size, device, shift, sev
-            )
-            coverage_val = 1 - (mae / 100)  # Example transformation; update as needed.
-            
-            results[shift].append({
-                "severity": sev, 
-                "mae": mae, 
-                "cal_error": cal_err,
-                "coverage": coverage_val,
-            })
-            
-            # If wanted plot individual calibration curves for this shift.
-            # plot_title = f"Calibration Curve ({cfg.model.type}) - {shift} shift (severity {sev})"
-            # save_path = f'shift_analysis/calibration_{cfg.model.type}_{shift}_{sev}_{cfg.data.name}.png'
-            # plot_calibration_curve(conf, acc, title=plot_title, relative_save_path=save_path)
-            # print(f"Shift type: {shift}, Severity: {sev}, MAE: {mae:.4f}, Calibration Error: {cal_err:.4f}")
-    
-    # Create aggregated box plots for the metrics.
-    plot_aggregated_boxplot(results, severity_levels, metric="cal_error", ylabel="Calibration Error")
-    plot_aggregated_boxplot_accuracy(results, severity_levels, metric="coverage", ylabel="Empirical Coverage")
->>>>>>> 8811e0f5
-
-
-if __name__ == "__main__":
-    main()
+from omegaconf import DictConfig
+from xai_gp.utils.training import train_model, prepare_data, initialize_model
+from xai_gp.utils.evaluation import evaluate_model
+from xai_gp.hyperparam_tuning.hyperparameter_optimization import (
+    run_hyperparameter_optimization,
+    get_best_model
+)
+
+import torch
+import hydra
+from xai_gp.utils.shift_analysis import run_shift_analysis
+
+
+@hydra.main(version_base=None, config_path="../conf", config_name="config")
+def main(cfg: DictConfig):
+    # Setup device
+    device = torch.device(cfg.device if torch.cuda.is_available() and cfg.device == 'cuda' else 'cpu')
+    print(f"Using device: {device}")
+
+    # Prepare data
+    train_loader, test_loader, input_shape = prepare_data(cfg, device)
+
+    # Check if hyperparameter tuning is enabled
+    if cfg.get("hyperparam_tuning", {}).get("enabled", False):
+        print("Running hyperparameter optimization...")
+        
+        # Run optimization to find best parameters
+        best_params = run_hyperparameter_optimization(
+            cfg, train_loader, test_loader, input_shape, device
+        )
+        
+        # Initialize model with best parameters
+        model, optimizer = get_best_model(best_params, cfg, device)
+        
+        # Train final model with best parameters
+        print("\nTraining final model with best parameters...")
+        train_model(model, train_loader, optimizer, cfg, best_params=best_params)
+        evaluate_model(model, test_loader, cfg, best_params=best_params)
+    else:
+        # Standard training workflow
+        model, optimizer = initialize_model(cfg, input_shape, device)
+        train_model(model, train_loader, optimizer, cfg)
+        evaluate_model(model, test_loader, cfg)
+    
+    run_shift_analysis(model, test_loader, cfg, device)
+
+
+if __name__ == "__main__":
+    main()